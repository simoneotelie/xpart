--- conflicted
+++ resolved
@@ -58,14 +58,17 @@
             elif eecp.longitudinal_mode in ['linear_fixed_qs' , 'linear_fixed_rf']:
                 found_linear_longitudinal = True
 
+    found_only_linear_longitudinal = False
     if not found_linear_longitudinal and not found_nonlinear_longitudinal:
         raise ValueError('No longitudinal focusing found in the line. '
                          'Cannot generate matched longitudinal coordinates.')
-                         
-    if found_linear_longitudinal and found_nonlinear_longitudinal:
+
+    elif found_linear_longitudinal and found_nonlinear_longitudinal:
         raise ValueError('Generation of matched longitudinal coordinates in line featuring '
                          'both linear and non-linear elements is not implemented')
-                         
+    else:
+        found_only_linear_longitudinal = found_linear_longitudinal
+
     if found_nonlinear_longitudinal:
         assert len(freq_list) > 0
 
@@ -81,13 +84,8 @@
     dct['momentum_compaction_factor'] = tw['momentum_compaction_factor']
     dct['slip_factor'] = tw['slip_factor']
     dct['qs'] = tw['qs']
-<<<<<<< HEAD
     dct['bets0'] = tw['bets0']
-    dct['found_linear_longitudinal'] = found_linear_longitudinal
-=======
-    dct['bets0'] = tw['betz0']
-    dct['found_only_linear_longitudinal'] = found_linear_longitudinal
->>>>>>> a5b8cf20
+    dct['found_only_linear_longitudinal'] = found_only_linear_longitudinal
     return dct
 
 def generate_longitudinal_coordinates(
