--- conflicted
+++ resolved
@@ -111,7 +111,6 @@
         total_intensity_particles = num_particles
 
     part = build_particles(_context=_context, _buffer=_buffer, _offset=_offset,
-<<<<<<< HEAD
                       R_matrix=R_matrix,
                       particle_on_co=particle_on_co,
                       particle_ref=(
@@ -123,21 +122,6 @@
                       nemitt_x=nemitt_x, nemitt_y=nemitt_y,
                       weight=total_intensity_particles/num_particles,
                       **kwargs)
-    return part
-=======
-                           R_matrix=R_matrix,
-                           particles_class=particles_class,
-                           particle_on_co=particle_on_co,
-                           particle_ref=(
-                               particle_ref if particle_on_co is None
-                               else None),
-                           line=line,
-                           zeta=zeta, delta=delta,
-                           x_norm=x_norm, px_norm=px_norm,
-                           y_norm=y_norm, py_norm=py_norm,
-                           nemitt_x=nemitt_x, nemitt_y=nemitt_y,
-                           weight=total_intensity_particles / num_particles,
-                           **kwargs)
     return part
 
 
@@ -249,5 +233,4 @@
                                                         bucket_n)
         count += 1
 
-    return macro_bunch
->>>>>>> a5b8cf20
+    return macro_bunch